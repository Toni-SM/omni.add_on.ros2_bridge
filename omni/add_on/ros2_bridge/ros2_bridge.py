--- conflicted
+++ resolved
@@ -10,10 +10,7 @@
 from pxr import Usd, Gf
 from omni.syntheticdata import sensors
 from omni.isaac.dynamic_control import _dynamic_control
-<<<<<<< HEAD
-=======
-import omni
->>>>>>> 234aa852
+
 
 # try:
 #     import numpy as np
@@ -125,15 +122,10 @@
             if schema.__class__.__name__ == "RosCompressedCamera":
                 self._components.append(RosCompressedCamera(self, self._viewport_interface, self._usd_context, schema))
             elif schema.__class__.__name__ == "RosAttribute":
-<<<<<<< HEAD
                 self._components.append(RosAttribute(self, self._usd_context, schema, self._dci))
-=======
-                self._components.append(RosAttribute(self, self._usd_context, schema))
             elif schema.__class__.__name__ == "RosControlFollowJointTrajectory":
                 self._components.append(RosControlFollowJointTrajectory(self, self._usd_context, schema))
                 
->>>>>>> 234aa852
-
     def _on_update_event(self, event):
         if self._timeline.is_playing():
             for component in self._components:
@@ -550,7 +542,6 @@
     def update_step(self, dt):
         pass
 
-<<<<<<< HEAD
     def physics_step(self, step):
         if self.__set_attribute_using_asyncio:
             return
@@ -559,8 +550,6 @@
                 if self._attribute is not None:
                     ret = self._attribute.Set(self._value)
                 self._event.set()
-        
-=======
 
 
 # RosControlFollowJointTrajectory (previously in trajectory_follower.py in webots_ros2)
@@ -793,4 +782,3 @@
     def stop(self):
         self.__goal = None
         super(RosControlFollowJointTrajectory, self).stop()
->>>>>>> 234aa852
